--- conflicted
+++ resolved
@@ -171,51 +171,12 @@
 ```
 
 """
-<<<<<<< HEAD
 function ivsweep(sys; voltages = (-0.5:0.1:0.5) * ufac"V", ispec = 1, solver_kwargs...)
     ranges = splitz(voltages)
     F = ph"N_A*e"
-=======
-function ivsweep(sys;voltages=(-0.5:0.1:0.5)*ufac"V",ispec=1,solver_kwargs...)
-    ranges=splitz(voltages)
-    F=ph"N_A*e"
-    
-    factory=VoronoiFVM.TestFunctionFactory(sys)
-    data=sys.physics.data
-    
-    tf=testfunction(factory,[data.Γ_bulk],[data.Γ_we] )
-
-    iplus = zeros(0)
-    iminus = zeros(0)
-    vminus=[]
-    vplus=[]
-    sminus=[]
-    splus=[]
-    weights=ones(data.nc+data.na+2)
-    weights[data.ip]=0
-    mynorm=u->wnorm(u,weights,Inf)
-    myrnorm=u->wnorm(u,weights,1)
-    data=electrolytedata(sys)
-    data.ϕ_we=0
-    control=SolverControl(;verbose=true,
-                          handle_exceptions=true,
-                          Δp_min=1.0e-6,
-                          Δp=1.0e-2,
-                          Δp_grow=1.2,
-                          Δu_opt=5.0e-3,
-                          solver_kwargs...)
-    iϕ=data.iϕ
-    inival = solve(sys;inival=pnpunknowns(sys), solver_kwargs...)
-
-    allprogress=voltages[end]-voltages[begin]
-    ϕprogress=0
-    @withprogress for range in ranges
-        dir=range[end]>range[1] ? 1 : -1
->>>>>>> c859cbbb
 
     factory = VoronoiFVM.TestFunctionFactory(sys)
     data = sys.physics.data
-
     tf_bulk = testfunction(factory, [data.Γ_we], [data.Γ_bulk])
 
     iplus = []
